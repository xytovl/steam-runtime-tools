--- conflicted
+++ resolved
@@ -1,12 +1,9 @@
-<<<<<<< HEAD
-steam-runtime-tools (0.20240408.0) UNRELEASED; urgency=medium
+steam-runtime-tools (0.20240415.0) UNRELEASED; urgency=medium
 
   * steam-runtime-supervisor:
     - New tool, a less specialized version of pressure-vessel-adverb
       (steamrt/tasks#387)
   * pressure-vessel:
-    - Fix a regression in handling of Vulkan layers since 0.20240301.0
-      (steam-runtime#662)
     - Better handling of LD_PRELOAD modules and VDPAU drivers on
       distributions like Clear Linux and Solus that use lib64 and lib32
       directories (steam-runtime#642)
@@ -18,14 +15,10 @@
       + Fix a double-close
       + Fix various compiler warnings, etc.
       + Improve documentation
-    - pv-adverb: Don't corrupt stdout if we emit a debug message during
-      command-line parsing
-  * SteamLinuxRuntime, SLR_soldier, SLR_sniper:
-    - Add filter_exclusive property to tool manifests (steamrt/tasks#426)
-  * pv-verify:
-    - Don't fail verification for parents of a contents= filename
-      (steamrt/tasks#422)
-=======
+  * Refactoring
+
+ -- Simon McVittie <smcv@collabora.com>  Mon, 15 Apr 2024 11:22:32 +0100
+
 steam-runtime-tools (0.20240321.1) steamrt; urgency=medium
 
   * pressure-vessel:
@@ -38,20 +31,13 @@
       (steamrt/tasks#422)
   * SteamLinuxRuntime, SLR_soldier, SLR_sniper:
     - Add filter_exclusive property to tool manifests (steamrt/tasks#426)
->>>>>>> f86a143b
   * Packaging:
     - Don't build steam-runtime-tools-ui on Steam Runtime 1½ 'heavy'
     - Fix some typos in the previous changelog entry
   * Tests:
     - test-logger: Avoid a race condition that could make the test fail
-<<<<<<< HEAD
-  * Refactoring
-
- -- Simon McVittie <smcv@collabora.com>  Mon, 15 Apr 2024 11:22:32 +0100
-=======
 
  -- Simon McVittie <smcv@collabora.com>  Mon, 15 Apr 2024 11:33:44 +0100
->>>>>>> f86a143b
 
 steam-runtime-tools (0.20240321.0) steamrt; urgency=medium
 

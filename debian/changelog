--- conflicted
+++ resolved
@@ -1,4 +1,3 @@
-<<<<<<< HEAD
 steam-runtime-tools (0.20231024.0) UNRELEASED; urgency=medium
 
   * system-info:
@@ -29,7 +28,7 @@
     - Refactoring
 
  -- Simon McVittie <smcv@collabora.com>  Tue, 24 Oct 2023 11:03:51 +0100
-=======
+
 steam-runtime-tools (0.20231013.1) steamrt; urgency=medium
 
   * launcher-service: Unblock and unignore all signals during startup,
@@ -37,7 +36,6 @@
     (steamrt/tasks#354, ValveSoftware/SteamVR-for-Linux#618)
 
  -- Simon McVittie <smcv@collabora.com>  Tue, 24 Oct 2023 19:47:07 +0100
->>>>>>> bac27c41
 
 steam-runtime-tools (0.20231013.0) steamrt; urgency=medium
 
